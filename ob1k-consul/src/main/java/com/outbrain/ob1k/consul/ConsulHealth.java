package com.outbrain.ob1k.consul;

import com.outbrain.ob1k.Service;
import com.outbrain.ob1k.concurrent.ComposableFuture;
import com.outbrain.ob1k.http.TypedResponse;

import java.util.List;

/**
 * A programmatic API that maps to the /v1/health/* consul REST API
 *
 * @author Eran Harel
 */
public interface ConsulHealth extends Service {

<<<<<<< HEAD
    ComposableFuture<List<HealthInfoInstance>> filterDcLocalHealthyInstances(final String service, final String filterTag);
    ComposableFuture<TypedResponse<List<HealthInfoInstance>>> pollHealthyInstances(final String service, final String filterTag, final long index);
=======
  ComposableFuture<List<HealthInfoInstance>> filterDcLocalHealthyInstances(final String service, final String filterTag);

  ComposableFuture<List<HealthInfoInstance>> pollHealthyInstances(final String service, final String filterTag, final long index);

  ComposableFuture<List<HealthInfoInstance>> pollInstancesHealth(final String service, final String dc);

  ComposableFuture<List<HealthInfoInstance.Check>> pollInstancesChecks(final String service, final String dc);

  ComposableFuture<List<HealthInfoInstance.Check>> pollInstancesAtState(final States state, final String dc);

  enum States {
    ANY,
    UNKNOWN,
    PASSING,
    WARNING,
    CRITICAL;

    @Override
    public String toString() {
      return name().toLowerCase();
    }
  }
>>>>>>> 29b4ce17
}<|MERGE_RESOLUTION|>--- conflicted
+++ resolved
@@ -2,7 +2,6 @@
 
 import com.outbrain.ob1k.Service;
 import com.outbrain.ob1k.concurrent.ComposableFuture;
-import com.outbrain.ob1k.http.TypedResponse;
 
 import java.util.List;
 
@@ -13,10 +12,6 @@
  */
 public interface ConsulHealth extends Service {
 
-<<<<<<< HEAD
-    ComposableFuture<List<HealthInfoInstance>> filterDcLocalHealthyInstances(final String service, final String filterTag);
-    ComposableFuture<TypedResponse<List<HealthInfoInstance>>> pollHealthyInstances(final String service, final String filterTag, final long index);
-=======
   ComposableFuture<List<HealthInfoInstance>> filterDcLocalHealthyInstances(final String service, final String filterTag);
 
   ComposableFuture<List<HealthInfoInstance>> pollHealthyInstances(final String service, final String filterTag, final long index);
@@ -39,5 +34,4 @@
       return name().toLowerCase();
     }
   }
->>>>>>> 29b4ce17
 }