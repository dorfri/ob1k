package com.outbrain.ob1k.client;

import static com.google.common.base.Preconditions.checkNotNull;

import com.outbrain.ob1k.client.endpoints.AbstractClientEndpoint;
import com.outbrain.ob1k.client.targets.TargetProvider;
import com.outbrain.ob1k.http.HttpClient;
import org.slf4j.Logger;
import org.slf4j.LoggerFactory;

import java.lang.reflect.InvocationHandler;
import java.lang.reflect.Method;
import java.util.Map;

/**
 * @author aronen
 */
class HttpInvocationHandler implements InvocationHandler {

  private static final Logger logger = LoggerFactory.getLogger(HttpInvocationHandler.class);

  private final HttpClient client;
  private final Map<Method, AbstractClientEndpoint> endpoints;
  private final TargetProvider targetProvider;

  HttpInvocationHandler(final TargetProvider targetProvider, final HttpClient client, final Map<Method, AbstractClientEndpoint> endpoints) {

    this.client = checkNotNull(client, "client may not be null");
    this.targetProvider = checkNotNull(targetProvider, "targetProvider may not be null");
    this.endpoints = checkNotNull(endpoints, "endpoints may not be null");
  }

  @Override
  public Object invoke(final Object proxy, final Method method, final Object[] args) throws Throwable {

    if ("close".equals(method.getName()) && method.getParameterTypes().length == 0) {

      client.close();
      if (logger.isDebugEnabled()) {
        logger.debug("client {} is closed.", targetProvider.getTargetLogicalName());
      }
      return null;
    }
    final AbstractClientEndpoint endpoint = endpoints.get(method);
<<<<<<< HEAD
    return endpoint.invoke(targetProvider, args);
=======
    return endpoint.invoke(target, args);
  }

  private String chooseTarget() {

    return targetProvider.provideTarget();
>>>>>>> 517ed4f4
  }
}<|MERGE_RESOLUTION|>--- conflicted
+++ resolved
@@ -42,15 +42,6 @@
       return null;
     }
     final AbstractClientEndpoint endpoint = endpoints.get(method);
-<<<<<<< HEAD
     return endpoint.invoke(targetProvider, args);
-=======
-    return endpoint.invoke(target, args);
-  }
-
-  private String chooseTarget() {
-
-    return targetProvider.provideTarget();
->>>>>>> 517ed4f4
   }
 }